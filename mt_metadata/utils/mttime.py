# -*- coding: utf-8 -*-
"""
Created on Wed May 13 19:10:46 2020

@author: jpeacock
"""
# =============================================================================
# IMPORTS
# =============================================================================
import datetime
from dateutil.parser import parse as dtparser
from copy import deepcopy
import numpy as np
import pandas as pd
from pandas._libs.tslibs import OutOfBoundsDatetime


from loguru import logger

# =============================================================================
#  Get leap seconds
# =============================================================================
leap_second_dict = {
    0: {"min": datetime.date(1980, 1, 1), "max": datetime.date(1981, 7, 1)},
    1: {"min": datetime.date(1981, 7, 1), "max": datetime.date(1982, 7, 1)},
    2: {"min": datetime.date(1982, 7, 1), "max": datetime.date(1983, 7, 1)},
    3: {"min": datetime.date(1983, 7, 1), "max": datetime.date(1985, 7, 1)},
    4: {"min": datetime.date(1985, 7, 1), "max": datetime.date(1988, 1, 1)},
    5: {"min": datetime.date(1988, 1, 1), "max": datetime.date(1990, 1, 1)},
    6: {"min": datetime.date(1990, 1, 1), "max": datetime.date(1991, 1, 1)},
    7: {"min": datetime.date(1991, 1, 1), "max": datetime.date(1992, 7, 1)},
    8: {"min": datetime.date(1992, 7, 1), "max": datetime.date(1993, 7, 1)},
    9: {"min": datetime.date(1993, 7, 1), "max": datetime.date(1994, 7, 1)},
    10: {"min": datetime.date(1994, 7, 1), "max": datetime.date(1996, 1, 1)},
    11: {"min": datetime.date(1996, 1, 1), "max": datetime.date(1997, 7, 1)},
    12: {"min": datetime.date(1997, 7, 1), "max": datetime.date(1999, 1, 1)},
    13: {"min": datetime.date(1999, 1, 1), "max": datetime.date(2006, 1, 1)},
    14: {"min": datetime.date(2006, 1, 1), "max": datetime.date(2009, 1, 1)},
    15: {"min": datetime.date(2009, 1, 1), "max": datetime.date(2012, 6, 30)},
    16: {"min": datetime.date(2012, 7, 1), "max": datetime.date(2015, 7, 1)},
    17: {"min": datetime.date(2015, 7, 1), "max": datetime.date(2016, 12, 31)},
    18: {"min": datetime.date(2017, 1, 1), "max": datetime.date(2025, 7, 1)},
}


def calculate_leap_seconds(year, month, day):
    """
    get the leap seconds for the given year to convert GPS time to UTC time

    .. note:: GPS time started in 1980

    .. note:: GPS time is leap seconds ahead of UTC time, therefore you
              should subtract leap seconds from GPS time to get UTC time.

    =========================== ===============================================
    Date Range                  Leap Seconds
    =========================== ===============================================
    1981-07-01 - 1982-07-01     1
    1982-07-01 - 1983-07-01     2
    1983-07-01 - 1985-07-01     3
    1985-07-01 - 1988-01-01     4
    1988-01-01 - 1990-01-01     5
    1990-01-01 - 1991-01-01     6
    1991-01-01 - 1992-07-01     7
    1992-07-01 - 1993-07-01     8
    1993-07-01 - 1994-07-01     9
    1994-07-01 - 1996-01-01     10
    1996-01-01 - 1997-07-01     11
    1997-07-01 - 1999-01-01     12
    1999-01-01 - 2006-01-01     13
    2006-01-01 - 2009-01-01     14
    2009-01-01 - 2012-07-01     15
    2012-07-01 - 2015-07-01     16
    2015-07-01 - 2017-01-01     17
    2017-01-01 - ????-??-??     18
    =========================== ===============================================

    """

    # make the date a datetime object, easier to test
    given_date = datetime.date(int(year), int(month), int(day))

    # made an executive decision that the date can be equal to the min, but
    # not the max, otherwise get an error.
    for leap_key in sorted(leap_second_dict.keys()):
        if (
            given_date < leap_second_dict[leap_key]["max"]
            and given_date >= leap_second_dict[leap_key]["min"]
        ):
            return int(leap_key)

    return None


# ==============================================================================
# convenience date-time container
# ==============================================================================
class MTime:
    """
    Date and Time container based on :class:`pandas.Timestamp`

    Will read in a string or a epoch seconds into a :class:`pandas.Timestamp`
    object assuming the time zone is UTC.  If UTC is not the timezone then
    the time is corrected to UTC.

    The benefit of using :class:`pandas.Timestamp` is that it can handle
    nanoseconds.

    Outputs can be an ISO formatted string YYYY-MM-DDThh:mm:ss.ssssss+00:00:

        >>> t = MTtime()
        >>> t.iso_str
        '1980-01-01T00:00:00+00:00'

    .. note:: if microseconds are 0 they are omitted. Same with nanoseconds.

    or Epoch seconds (float):

        >>> t.epoch_seconds
        315532800.0


    Convenience getters/setters are provided as properties for the different
    parts of time.

        >>> t = MTtime()
        >>> t.year = 2020
        >>> t.year
        2020

    .. note:: If the input data is greater than pandas.Timestamp.max then the
     value is set to
     :class:`pandas.Timestamp.max` = '2262-04-11 23:47:16.854775807'. Similarly,
     If the input data is less than pandas.Timestamp.min then the value is
     set to :class:`pandas.Timestamp.min` = '1677-09-21 00:12:43.145224193'


    >>> t = MTime("3000-01-01")
    [line 295] mt_metadata.utils.mttime.MTime.parse -
    INFO: 3000-01-01 is too large setting to 2262-04-11 23:47:16.854775807

    """

    def __init__(self, time=None, gps_time=False):

<<<<<<< HEAD
        self.logger = setup_logger(
            "{0}.{1}".format(__name__, self.__class__.__name__),
            level=LOG_LEVEL,
        )
=======
        self.logger = logger
>>>>>>> a89fb84a
        self.gps_time = gps_time

        self.parse(time)

        if self.gps_time:
            leap_seconds = calculate_leap_seconds(
                self.year, self.month, self.day
            )
            self.logger.debug(
                "Converting GPS time to UTC with %s leap seconds", leap_seconds
            )
            self._time_stamp -= pd.Timedelta(seconds=leap_seconds)

    def __str__(self):
        return self.isoformat()

    def __repr__(self):
        return self.isoformat()

    def __eq__(self, other):

        if not isinstance(other, MTime):
            other = MTime(other)

        epoch_seconds = bool(self._time_stamp.value == other._time_stamp.value)

        tz = bool(self._time_stamp.tz == other._time_stamp.tz)

        if epoch_seconds and tz:
            return True
        elif epoch_seconds and not tz:
            self.logger.info(
                "Time zones are not equal %s != %s",
                self._time_stamp.tz,
                other.time_stamp.tz,
            )
            return False
        elif not epoch_seconds:
            return False

    def __ne__(self, other):
        return not self.__eq__(other)

    def __lt__(self, other):
        if not isinstance(other, MTime):
            other = MTime(other)

        return bool(self._time_stamp < other._time_stamp)

    def __le__(self, other):
        if not isinstance(other, MTime):
            other = MTime(other)

        return bool(self._time_stamp <= other._time_stamp)

    def __gt__(self, other):
        return not self.__lt__(other)

    def __ge__(self, other):
        if not isinstance(other, MTime):
            other = MTime(other)

        return bool(self._time_stamp >= other._time_stamp)

    def __add__(self, other):
        """
        add time only using pd.Timedelta, otherwise it does not make
        sense to at 2 times together.

        """
        if isinstance(other, (int, float)):
            other = pd.Timedelta(seconds=other)
            self.logger.debug("Assuming other time is in seconds")

        elif isinstance(other, (datetime.timedelta, np.timedelta64)):
            other = pd.Timedelta(other)

        if not isinstance(other, (pd.Timedelta)):
            msg = (
                "Adding times stamps does not make sense, use either "
                "pd.Timedelta or seconds as a float or int."
            )
            self.logger.error(msg)
            raise ValueError(msg)

        return MTime(self._time_stamp + other)

    def __sub__(self, other):
        """
        Get the time difference between to times in seconds.

        :param other: other time value
        :type other: [ str | float | int | datetime.datetime | np.datetime64 ]
        :return: time difference in seconds
        :rtype: float

        """

        if isinstance(other, (int, float)):
            other = pd.Timedelta(seconds=other)
            self.logger.debug("Assuming other time is in seconds")

        elif isinstance(other, (datetime.timedelta, np.timedelta64)):
            other = pd.Timedelta(other)

        else:
            try:
                other = MTime(other)
            except ValueError as error:
                raise TypeError(error)

        if not isinstance(other, (pd.Timedelta, MTime)):
            msg = "Subtracting times must be either timedelta or another time."
            self.logger.error(msg)
            raise ValueError(msg)

        if isinstance(other, MTime):
            other = MTime(other)

            return (self._time_stamp - other._time_stamp).total_seconds()

        elif isinstance(other, pd.Timedelta):
            return MTime(self._time_stamp - other)

    def __hash__(self):
        return hash(self.isoformat())

    @property
    def iso_str(self):
        return self._time_stamp.isoformat()

    @property
    def iso_no_tz(self):
        return self._time_stamp.isoformat().split("+", 1)[0]

    @property
    def epoch_seconds(self):
        return self._time_stamp.timestamp()

    @epoch_seconds.setter
    def epoch_seconds(self, seconds):
        self.logger.debug(
            "reading time from epoch seconds, assuming UTC time zone"
        )
        self._time_stamp = pd.Timestamp(seconds, tz="UTC")

    def _parse_string(self, dt_str):
        """
        parse string, check for order of day and month

        :param dt_str: DESCRIPTION
        :type dt_str: TYPE
        :return: DESCRIPTION
        :rtype: TYPE

        """

        try:
            return dtparser(dt_str)
        except ValueError as ve:
            error_24h = "hour must be in 0..23"
            if error_24h in ve.args[0]:
                # hh=24 was supplied -- this is legal if it is midnight
                one_hour_earlier_dt_str = dt_str.replace("T24", "T23")
                one_hour_earlier_result = dtparser(one_hour_earlier_dt_str)
                result = one_hour_earlier_result + datetime.timedelta(hours=1)
                return result
            else:
                try:
                    return dtparser(dt_str, dayfirst=True)
                except ValueError:
                    msg = (
                        "Could not parse string %s check formatting, "
                        "should be YYYY-MM-DDThh:mm:ss.ns"
                    )
                    self.logger.error(msg, dt_str)
                    raise ValueError(msg % dt_str)

    def _fix_out_of_bounds_time_stamp(self, dt):
        """

        :param dt_str: DESCRIPTION
        :type dt_str: TYPE
        :raises ValueError: DESCRIPTION
        :return: DESCRIPTION
        :rtype: TYPE

        """
        t_min_max = False

        if dt.year > 2200:
            self.logger.info(f"{dt} is too large setting to {pd.Timestamp.max}")
            stamp = pd.Timestamp.max
            t_min_max = True
        elif dt.year < 1900:
            self.logger.info(f"{dt} is too small setting to {pd.Timestamp.min}")
            stamp = pd.Timestamp.min
            t_min_max = True
        else:
            stamp = pd.Timestamp(dt)

        return stamp, t_min_max

    def parse(self, dt_str):
        """
        Parse a date-time string using dateutil.parser

        Need to use dateutil.parser.isoparser to get correct tzinfo=tzutc
        If the input is a weird date string then try to use parse.

        :param dt_str: date-time string
        :type: string


        """
        t_min_max = False
        if isinstance(dt_str, pd.Timestamp):
            stamp = dt_str
            if (
                stamp.value == pd.Timestamp.max.value
                or stamp.value == pd.Timestamp.min.value
            ):
                t_min_max = True

        elif hasattr(dt_str, "isoformat"):
            try:
                stamp = pd.Timestamp(dt_str.isoformat())
            except OutOfBoundsDatetime:
                stamp, t_min_max = self._fix_out_of_bounds_time_stamp(
                    self._parse_string(dt_str.isoformat())
                )

        elif isinstance(dt_str, (float, int)):
            # using 3E8 which is about the start of GPS time
            ratio = dt_str / 3e8
            if ratio < 1 and self.gps_time:
                raise ValueError(
                    "Input is before GPS start time '1980/01/06', check value."
                )
            if dt_str / 3e8 < 1e3:
                stamp = pd.Timestamp(dt_str, unit="s")
                self.logger.debug("Assuming time input is in units of seconds")
            else:
                stamp = pd.Timestamp(dt_str, unit="ns")
                self.logger.debug(
                    "Assuming time input is in units of nanoseconds"
                )

        else:
            try:
                stamp = pd.Timestamp(dt_str)
            except (ValueError, TypeError, OutOfBoundsDatetime):
                dt = self._parse_string(dt_str)
                stamp, t_min_max = self._fix_out_of_bounds_time_stamp(dt)

        if isinstance(stamp, (type(pd.NaT), type(None))):
            self.logger.debug(
                "Time string is None, setting to 1980-01-01:00:00:00"
            )
            stamp = pd.Timestamp("1980-01-01T00:00:00+00:00")

        # check time zone and enforce UTC
        if stamp.tz is None:
            stamp = stamp.tz_localize("UTC").tz_convert("UTC")

        # there can be a machine round off error, if it is close to 1 round to
        # microseconds
        if round(stamp.nanosecond / 1000) == 1 and not t_min_max:
            stamp = stamp.round(freq="us")

        self._time_stamp = stamp

    @property
    def date(self):
        return self._time_stamp.date().isoformat()

    @property
    def year(self):
        return self._time_stamp.year

    @year.setter
    def year(self, value):
        self._time_stamp = self._time_stamp.replace(year=value)

    @property
    def month(self):
        return self._time_stamp.month

    @month.setter
    def month(self, value):
        self._time_stamp = self._time_stamp.replace(month=value)

    @property
    def day(self):
        return self._time_stamp.day

    @day.setter
    def day(self, value):
        self._time_stamp = self._time_stamp.replace(day=value)

    @property
    def hour(self):
        return self._time_stamp.hour

    @hour.setter
    def hour(self, value):
        self._time_stamp = self._time_stamp.replace(hour=value)

    @property
    def minutes(self):
        return self._time_stamp.minute

    @minutes.setter
    def minutes(self, value):
        self._time_stamp = self._time_stamp.replace(minute=value)

    @property
    def seconds(self):
        return self._time_stamp.second

    @seconds.setter
    def seconds(self, value):
        self._time_stamp = self._time_stamp.replace(second=value)

    @property
    def microseconds(self):
        return self._time_stamp.microsecond

    @microseconds.setter
    def microseconds(self, value):
        self._time_stamp = self._time_stamp.replace(microsecond=value)

    @property
    def nanoseconds(self):
        return self._time_stamp.nanosecond

    @nanoseconds.setter
    def nanoseconds(self, value):
        self._time_stamp = self._time_stamp.replace(nanosecond=value)

    def now(self):
        """
        set date time to now

        :return: current UTC time
        :rtype: datetime with UTC timezone

        """
        self._time_stamp = pd.Timestamp.utcnow()

        return self

    def copy(self):
        """make a copy of the time"""
        return deepcopy(self)

    def isoformat(self):
        """

        :return: Date-time in ISO format
        :rtype: string

        """
        return self._time_stamp.isoformat()

    def isodate(self):
        """

        :return: Date in ISO format
        :rtype: string

        """
        return self._time_stamp.isodate()

    def isocalendar(self):
        """

        :return: Calendar Date in ISO format
        :rtype: string

        """
        return self._time_stamp.isocalendar()


def get_now_utc():
    """
    Get the current time in UTC format
    :return: ISO formatted string of current time in UTC
    :rtype: string

    """

    m_obj = MTime()
    m_obj.now()
    return m_obj.iso_str<|MERGE_RESOLUTION|>--- conflicted
+++ resolved
@@ -143,14 +143,7 @@
 
     def __init__(self, time=None, gps_time=False):
 
-<<<<<<< HEAD
-        self.logger = setup_logger(
-            "{0}.{1}".format(__name__, self.__class__.__name__),
-            level=LOG_LEVEL,
-        )
-=======
         self.logger = logger
->>>>>>> a89fb84a
         self.gps_time = gps_time
 
         self.parse(time)
