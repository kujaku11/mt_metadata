--- conflicted
+++ resolved
@@ -29,17 +29,11 @@
         super().__init__(attr_dict=attr_dict, **kwargs)
 
     def read_dict(self, input_dict):
-<<<<<<< HEAD
-        if input_dict["attachment"] is None:
-            return
-        helpers._read_element(self, input_dict, "attachment")
-=======
         element_dict = {self._class_name: input_dict[self._class_name]}
         if isinstance(element_dict[self._class_name], type(None)):
             return
 
         self.from_dict(element_dict)
->>>>>>> cd25167b
 
     def to_xml(self, string=False, required=True):
         """
