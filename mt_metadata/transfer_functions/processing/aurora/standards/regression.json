--- conflicted
+++ resolved
@@ -32,24 +32,11 @@
         "example": "2",
 		"default": 2
     },
-<<<<<<< HEAD
     "r0": {
-=======
-	"r0": {
->>>>>>> 6a645d17
         "type": "float",
         "required": true,
         "style": "number",
         "units": null,
-<<<<<<< HEAD
-        "description": "Initial value",
-        "options": [],
-        "alias": [],
-        "example": "1",
-		"default": 1.4
-    },
-    "u0": {
-=======
         "description": "The number of standard deviations where the influence function changes from linear to quadratic",
         "options": [],
         "alias": [],
@@ -57,20 +44,10 @@
 		"default": 1.5
     },
 	"u0": {
->>>>>>> 6a645d17
         "type": "float",
         "required": true,
         "style": "number",
         "units": null,
-<<<<<<< HEAD
-        "description": "Initial value",
-        "options": [],
-        "alias": [],
-        "example": "1",
-		"default": 2.8
-    },
-    "tolerance": {
-=======
         "description": "Control for redescending Huber regression weights.",
         "options": [],
         "alias": [],
@@ -78,18 +55,10 @@
 		"default": 2.8
     },
 	"tolerance": {
->>>>>>> 6a645d17
         "type": "float",
         "required": true,
         "style": "number",
         "units": null,
-<<<<<<< HEAD
-        "description": "Tolerance value",
-        "options": [],
-        "alias": [],
-        "example": "1",
-		"default": 0.0005
-=======
         "description": "Control for convergence of RME algorithm.  Lower means more iterations",
         "options": [],
         "alias": [],
@@ -106,6 +75,6 @@
         "alias": [],
         "example": "1",
 		"default": 0
->>>>>>> 6a645d17
+
     }
 }