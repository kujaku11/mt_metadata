# -*- coding: utf-8 -*-
"""
Created on Wed Dec 23 20:37:52 2020

:copyright:
    Jared Peacock (jpeacock@usgs.gov)

:license: MIT

"""
# =============================================================================
# Imports
# =============================================================================
import textwrap
import logging
import json
import numpy as np
from typing import Dict, Any

from collections.abc import MutableMapping
from collections import OrderedDict, defaultdict
from xml.etree import cElementTree as et
from xml.dom import minidom
from operator import itemgetter

from pydantic import BaseModel

# from mt_metadata.utils.units import get_unit_object


filter_descriptions = {
    "zpk": "poles and zeros filter",
    "coefficient": "coefficient filter",
    "time delay": "time delay filter",
    "fir": "finite impaulse response filter",
    "fap": "frequency amplitude phase lookup table",
    "frequency response table": "frequency amplitude phase lookup table",
}

# =============================================================================
# write doc strings
# =============================================================================


def get_all_fields(model: BaseModel) -> Dict[str, Any]:
    """
    Iteratively get all fields in a BaseModel

    Parameters
    ----------
    model : BaseModel
        metadata basemodel

    Returns
    -------
    Dict[str, Any]
        dictionary keyed by attributes. Will be nested.
    """
    fields = {}
    for field_name, field_value in model.model_fields.items():
        if hasattr(field_value.annotation, "model_fields"):
            fields[field_name] = field_value.annotation().get_all_fields()
        else:
            if field_value.deprecated is None:
                fields[field_name] = field_value

    return fields


def wrap_description(description, column_width):
    """
    split a description into separate lines
    """
    d_lines = textwrap.wrap(description, column_width)
    if len(d_lines) < 11:
        d_lines += [""] * (11 - len(d_lines))
    return d_lines


def validate_c1(attr_dict, c1):
    """

    :param attr_dict: DESCRIPTION
    :type attr_dict: TYPE
    :param c1: DESCRIPTION
    :type c1: TYPE
    :return: DESCRIPTION
    :rtype: TYPE

    """
    try:
        max_c1 = max([len(key) for key in attr_dict.keys()])

        if max_c1 > (c1 - 4):
            c1 = max_c1 + 6
    except ValueError:
        pass

    return c1


def write_lines(attr_dict, c1=45, c2=45, c3=15):
    """
    Takes the attribute dictionary from the json and parses it into a table
    Returns a string representation of this table.  This overwrites the doc.

    :param attr_dict: attribute dictionary
    :type attr_dict: dict
    :param c1: cloumn 1 width, defaults to 45
    :type c1: integer, optional
    :param c2: column 2 width, defaults to 45
    :type c2: integer, optional
    :param c3: column 3 width, defaults to 15
    :type c3: integer, optional
    :return: doc string
    :rtype: string

    """
    c1 = validate_c1(attr_dict, c1)

    line = "       | {0:<{1}}| {2:<{3}} | {4:<{5}}|"
    hline = "       +{0}+{1}+{2}+".format(
        "-" * (c1 + 1), "-" * (c2 + 2), "-" * (c3 + 1)
    )
    mline = "       +{0}+{1}+{2}+".format(
        "=" * (c1 + 1), "=" * (c2 + 2), "=" * (c3 + 1)
    )

    lines = [
        hline,
        line.format("**Metadata Key**", c1, "**Description**", c2, "**Example**", c3),
        mline,
    ]

    for key, entry in attr_dict.items():
        if isinstance(entry, logging.Logger):
            continue
        d_lines = wrap_description(entry["description"], c2)
        e_lines = wrap_description(entry["example"], c3)
        # line 1 is with the entry
        lines.append(line.format(f"**{key}**", c1, d_lines[0], c2, e_lines[0], c3))
        # line 2 skip an entry in the
        lines.append(line.format("", c1, d_lines[1], c2, e_lines[1], c3))
        # line 3 required
        lines.append(
            line.format(
                f"Required: {entry['required']}",
                c1,
                d_lines[2],
                c2,
                e_lines[2],
                c3,
            )
        )
        # line 4 blank
        lines.append(line.format("", c1, d_lines[3], c2, e_lines[3], c3))

        # line 5 units
        lines.append(
            line.format(f"Units: {entry['units']}", c1, d_lines[4], c2, e_lines[4], c3)
        )

        # line 6 blank
        lines.append(line.format("", c1, d_lines[5], c2, e_lines[5], c3))

        # line 7 type
        lines.append(
            line.format(f"Type: {entry['type']}", c1, d_lines[6], c2, e_lines[6], c3)
        )

        # line 8 blank
        lines.append(line.format("", c1, d_lines[7], c2, e_lines[7], c3))

        # line 9 type
        lines.append(
            line.format(f"Style: {entry['style']}", c1, d_lines[8], c2, e_lines[8], c3)
        )

        # line 10 blank
        lines.append(line.format("", c1, d_lines[9], c2, e_lines[9], c3))

        default = [entry["default"]] + [""] * 5
        if len(str(entry["default"])) > c1 - 15:
            default = [""] + wrap_description(entry["default"], c1)

        # line 9 type
        lines.append(
            line.format(
                f"**Default**: {default[0]}",
                c1,
                d_lines[8],
                c2,
                e_lines[8],
                c3,
            )
        )

        # line 10 blank
        lines.append(line.format(default[1], c1, d_lines[9], c2, e_lines[9], c3))

        # line 9 type
        lines.append(line.format(default[2], c1, d_lines[10], c2, e_lines[10], c3))

        # line 10 blank
        if len(d_lines) > 11:
            lines.append(line.format(default[3], c1, d_lines[11], c2, "", c3))
            for index, d_line in enumerate(d_lines[12:], 4):
                try:
                    lines.append(line.format(default[index], c1, d_line, c2, "", c3))
                except IndexError:
                    lines.append(line.format("", c1, d_line, c2, "", c3))

        # long default value
        if len(default) > 7:
            lines.append(line.format(default[3], c1, "", c2, "", c3))
            for index, d_line in enumerate(default[4:], 12):
                try:
                    lines.append(line.format(d_line, c1, d_lines[index], c2, "", c3))
                except IndexError:
                    lines.append(line.format(d_line, c1, "", c2, "", c3))
        lines.append(hline)
    return "\n".join(lines)


def write_block(key, attr_dict, c1=45, c2=45, c3=15):
    """

    :param key: key to write from attr dict
    :type key: string
    :param attr_dict: attribute dictionary
    :type attr_dict: dict
    :param c1: column 1 width, defaults to 45
    :type c1: int, optional
    :param c2: column 2 width, defaults to 45
    :type c2: int, optional
    :param c3: column 3 width, defaults to 15
    :type c3: int, optional
    :return: list of lines
    :rtype: list

    """
    if len(key) > c1 - 4:
        c1 = len(key) + 6

    line = "       | {0:<{1}}| {2:<{3}} | {4:<{5}}|"
    hline = "       +{0}+{1}+{2}+".format(
        "-" * (c1 + 1), "-" * (c2 + 2), "-" * (c3 + 1)
    )
    mline = "       +{0}+{1}+{2}+".format(
        "=" * (c1 + 1), "=" * (c2 + 2), "=" * (c3 + 1)
    )
    section = f":navy:`{key}`"

    lines = [
        section,
        "~" * len(section),
        "",
        ".. container::",
        "",
        "   .. table::",
        "       :class: tight-table",
        f"       :widths: {c1} {c2} {c3}",
        "",
        hline,
        line.format(f"**{key}**", c1, "**Description**", c2, "**Example**", c3),
        mline,
    ]

    d_lines = wrap_description(attr_dict["description"], c2)
    e_lines = wrap_description(attr_dict["example"], c3)
    # line 1 is with the entry
    lines.append(
        line.format(
            f"**Required**: {attr_dict['required']}",
            c1,
            d_lines[0],
            c2,
            e_lines[0],
            c3,
        )
    )
    # line 2 skip an entry in the
    lines.append(line.format("", c1, d_lines[1], c2, e_lines[1], c3))
    # line 3 required
    lines.append(
        line.format(
            f"**Units**: {attr_dict['units']}",
            c1,
            d_lines[2],
            c2,
            e_lines[2],
            c3,
        )
    )
    # line 4 blank
    lines.append(line.format("", c1, d_lines[3], c2, e_lines[3], c3))

    # line 5 units
    lines.append(
        line.format(
            f"**Type**: {attr_dict['type']}",
            c1,
            d_lines[4],
            c2,
            e_lines[4],
            c3,
        )
    )

    # line 6 blank
    lines.append(line.format("", c1, d_lines[5], c2, e_lines[5], c3))

    # line 7 type
    lines.append(
        line.format(
            f"**Style**: {attr_dict['style']}",
            c1,
            d_lines[6],
            c2,
            e_lines[6],
            c3,
        )
    )

    # line 8 blank
    lines.append(line.format("", c1, d_lines[7], c2, e_lines[7], c3))

    default = [attr_dict["default"]] + [""] * 5
    if len(str(attr_dict["default"])) > c1 - 15:
        default = [""] + wrap_description(attr_dict["default"], c1)

    # line 9 type
    lines.append(
        line.format(
            f"**Default**: {default[0]}",
            c1,
            d_lines[8],
            c2,
            e_lines[8],
            c3,
        )
    )

    # line 10 blank
    lines.append(line.format(default[1], c1, d_lines[9], c2, e_lines[9], c3))

    # line 9 type
    lines.append(line.format(default[2], c1, d_lines[10], c2, e_lines[10], c3))

    # line 10 blank
    if len(d_lines) > 11:
        lines.append(line.format(default[3], c1, d_lines[11], c2, "", c3))
        for index, d_line in enumerate(d_lines[12:], 4):
            try:
                lines.append(line.format(default[index], c1, d_line, c2, "", c3))
            except IndexError:
                lines.append(line.format("", c1, d_line, c2, "", c3))

    # long default value
    if len(default) > 7:
        lines.append(line.format(default[3], c1, "", c2, "", c3))
        for index, d_line in enumerate(default[4:], 12):
            try:
                lines.append(line.format(d_line, c1, d_lines[index], c2, "", c3))
            except IndexError:
                lines.append(line.format(d_line, c1, "", c2, "", c3))

    lines.append(hline)
    lines.append("")

    return lines


# code to convert ini_dict to flattened dictionary
# default seperater '_'
def flatten_dict(meta_dict, parent_key=None, sep="."):
    """

    :param meta_dict: DESCRIPTION
    :type meta_dict: TYPE
    :param parent_key: DESCRIPTION, defaults to None
    :type parent_key: TYPE, optional
    :param sep: DESCRIPTION, defaults to '.'
    :type sep: TYPE, optional
    :return: DESCRIPTION
    :rtype: TYPE

    """
    items = []
    for key, value in meta_dict.items():
        if parent_key:
            new_key = f"{parent_key}{sep}{key}"
        else:
            new_key = key
        if isinstance(value, MutableMapping):
            items.extend(flatten_dict(value, new_key, sep=sep).items())
        else:
            items.append((new_key, value))
    return dict(items)


def flatten_list(x_list):
    """
    Flatten a nested list
    flatten = lambda l: [item for sublist in l for item in sublist]

    Returns
    -------
    None.

    """

    flat_list = [item for sublist in x_list for item in sublist]

    return flat_list


def recursive_split_dict(key, value, remainder, sep="."):
    """
    recursively split a dictionary

    :param key: DESCRIPTION
    :type key: TYPE
    :param value: DESCRIPTION
    :type value: TYPE
    :param remainder: DESCRIPTION
    :type remainder: TYPE
    :return: DESCRIPTION
    :rtype: TYPE

    """

    key, *other = key.split(sep, 1)
    if other:
        recursive_split_dict(other[0], value, remainder.setdefault(key, {}))
    else:
        remainder[key] = value


def recursive_split_getattr(base_object, name, sep="."):
    key, *other = name.split(sep, 1)

    if other:
        base_object = getattr(base_object, key)
        value, prop = recursive_split_getattr(base_object, other[0])
    else:
        value = getattr(base_object, key)
        try:
            if isinstance(getattr(type(base_object), key), property):
                prop = True
        except AttributeError:
            prop = False
    return value, prop


def recursive_split_setattr(
    base_object, name, value, sep=".", skip_validation=False
):
    """
    Recursively split a name and set the value of the last key. Recursion splits on the separator present in the name.

    :param base_object: The object having its attribute set, or a "parent" object in the recursive/nested scenario
    :type base_object: object
    :param name: The name of the attribute to set
    :type name: str
    :param value: The value to set the attribute to
    :type value: any
    :param sep: The separator to split the name on, defaults to "."
    :type sep: str, optional
    :param skip_validation: Whether to skip validation/parse of the attribute, defaults to False
    :type skip_validation: Optional[bool]

    :return: None
    :rtype: NoneType

    """
    key, *other = name.split(sep, 1)

    if skip_validation:
        if other:
            base_object = getattr(base_object, key)
            recursive_split_setattr(
                base_object, other[0], value, skip_validation=True
            )
        else:
            base_object.setattr_skip_validation(key, value)
    else:
<<<<<<< HEAD
        # if the value is a list or dict then we need to add accordingly
        if isinstance(value, list):
            if isinstance(value[0], (dict, OrderedDict)):
                new_list = []
                for obj_dict in value:
                    obj_key = list(obj_dict.keys())[0]
                    try:
                        obj = base_object._objects_included[obj_key]()
                        obj.from_dict(obj_dict)
                        new_list.append(obj)
                    except KeyError:
                        raise KeyError(
                            f"Could not find {obj_key} in {base_object._objects_included}"
                        )
                value = new_list

        setattr(base_object, key, value)
=======
        if other:
            base_object = getattr(base_object, key)
            recursive_split_setattr(base_object, other[0], value)
        else:
            setattr(base_object, key, value)
>>>>>>> dc96c162


def structure_dict(meta_dict, sep="."):
    """

    :param meta_dict: DESCRIPTION
    :type meta_dict: TYPE
    :param sep: DESCRIPTION, defaults to '.'
    :type sep: TYPE, optional
    :return: DESCRIPTION
    :rtype: TYPE

    """
    structured_dict = {}
    for key, value in meta_dict.items():
        recursive_split_dict(key, value, structured_dict, sep=sep)
    return structured_dict


def get_units(name, attr_dict):
    """ """
    try:
        units = attr_dict["json_schema_extra"]["units"]
        if not isinstance(units, str):
            units = "{0}".format(units)
    except KeyError:
        units = None
    if units in [None, "None", "none"]:
        return None
    return units


def get_type(name, attr_dict):
    """ """
    try:
        v_type = attr_dict[name]["type"]
        if v_type in ["string", str, "str", "String"]:
            v_type = None
    except KeyError:
        v_type = None
    return v_type


def recursive_split_xml(element, item, base, name, attr_dict=None):
    """ """
    key = None
    if isinstance(item, dict):
        for key, value in item.items():
            attr_name = ".".join([base, key])

            sub_element = et.SubElement(element, key)
            recursive_split_xml(sub_element, value, attr_name, key, attr_dict)
    elif isinstance(item, (tuple, list)):
        for ii in item:
            sub_element = et.SubElement(element, "item")
            recursive_split_xml(sub_element, ii, base, name, attr_dict)
    elif isinstance(item, str):
        element.text = item
    elif isinstance(item, (float, int, type(None))):
        element.text = str(item)
    else:
        # if the value is an hdf5 reference make it a string
        if "reference" in str(type(item)).lower():
            element.text = str(item)
        else:
            raise ValueError("Value cannot be {0}".format(type(item)))
    if attr_dict:

        units = get_units(base, attr_dict)
        if units:
            element.set("units", str(units))
        # v_type = get_type(base, attr_dict)
        # if v_type:
        #     element.set("type", v_type)
    return element, name


def dict_to_xml(meta_dict, attr_dict=None):
    """
    Assumes dictionary is structured {class:{attribute_dict}}

    :param meta_dict: DESCRIPTION
    :type meta_dict: TYPE
    :return: DESCRIPTION
    :rtype: TYPE

    """
    class_name = list(meta_dict.keys())[0]
    root = et.Element(class_name)

    for key, value in meta_dict[class_name].items():
        element = et.SubElement(root, key)
        recursive_split_xml(element, value, key, key, attr_dict)
    return root


def element_to_dict(element):
    """

    .. todo:: Add way to read in attritues like units and validate them.

    :param element: DESCRIPTION
    :type element: TYPE
    :return: DESCRIPTION
    :rtype: TYPE

    """
    meta_dict = {element.tag: {} if element.attrib else None}
    children = list(element)
    if children:
        child_dict = defaultdict(list)
        for dc in map(element_to_dict, children):
            for k, v in dc.items():
                child_dict[k].append(v)
        meta_dict = {
            element.tag: {k: v[0] if len(v) == 1 else v for k, v in child_dict.items()}
        }
        if "item" in meta_dict[element.tag].keys():
            meta_dict[element.tag] = meta_dict[element.tag]["item"]
    # going to skip attributes for now, later can check them against
    # standards, neet to skip units and type
    if element.attrib:
        pop_units = False
        pop_type = False
        for k, v in element.attrib.items():
            if k in ["units"]:
                if "type" in element.attrib.keys():
                    pop_type = True
                if len(element.attrib.keys()) <= 2:
                    pop_units = True
                    continue
            if k in ["type"]:

                if len(element.attrib.keys()) <= 1:
                    if v in [
                        "float",
                        "string",
                        "integer",
                        "boolean",
                        "list",
                        "tuple",
                    ]:
                        pop_type = True
                        continue

            meta_dict[element.tag][k] = v
        if pop_units:
            element.attrib.pop("units")
        if pop_type:
            element.attrib.pop("type")
    if element.text:
        text = element.text.strip()
        if children or element.attrib:
            if text:
                if len(element.attrib.keys()) > 0:
                    meta_dict[element.tag]["value"] = text
                else:
                    meta_dict[element.tag] = text
        else:
            meta_dict[element.tag] = text
    return OrderedDict(sorted(meta_dict.items(), key=itemgetter(0)))


def element_to_string(element):
    return (
        minidom.parseString(et.tostring(element).decode())
        .toprettyxml(
            indent="    ",
            encoding="UTF-8",
        )
        .decode()
    )


# =============================================================================
# Helper function to be sure everything is encoded properly
# =============================================================================
class NumpyEncoder(json.JSONEncoder):
    """
    Need to encode numpy ints and floats for json to work
    """

    def default(self, obj):
        """

        :param obj:
        :type obj:
        :return:
        """
        if isinstance(
            obj,
            (
                np.int_,
                np.intc,
                np.intp,
                np.int8,
                np.int16,
                np.int32,
                np.int64,
                np.uint8,
                np.uint16,
                np.uint32,
                np.uint64,
            ),
        ):
            return int(obj)
        elif isinstance(obj, (np.float16, np.float32, np.float64)):
            return float(obj)
        elif isinstance(obj, (np.ndarray)):
            if obj.dtype == complex:
                return {"real": obj.real.tolist(), "imag": obj.imag.tolist()}
            else:
                return obj.tolist()
        # For now turn references into a generic string
        elif "h5" in str(type(obj)):
            return str(obj)
        elif hasattr(obj, "unicode_string"):
            return obj.unicode_string()
        return json.JSONEncoder.default(self, obj)


def validate_name(name, pattern=None):
    """
    Validate name

    :param name: DESCRIPTION
    :type name: TYPE
    :param pattern: DESCRIPTION, defaults to None
    :type pattern: TYPE, optional
    :return: DESCRIPTION
    :rtype: TYPE

    """
    if name is None:
        return "unknown"
    return name.replace(" ", "_")


def requires(**requirements):
    """Decorate a function with optional dependencies.

    Parameters
    ----------
    **requirements : obj
        keywords of package name and the required object for
        a function.

    Returns
    -------
    decorated_function : function
        Original function if all soft dependencies are met, otherwise
        it returns an empty function which prints why it is not running.

    Examples
    --------
    ```
    try:
        import obspy
    except ImportError:
        obspy = None

    @requires(obspy=obspy)
    def obspy_function():
        ...
        # does something using obspy

    """
    # Check the requirements, add missing package name in the list `missing`.
    missing = []
    for key, item in requirements.items():
        if not item:
            missing.append(key)

    def decorated_function(function):
        """Wrap function."""
        if not missing:
            return function
        else:
            def passer(*args, **kwargs):
                print(("Missing dependencies: {d}.".format(d=missing)))
                print(("Not running `{}`.".format(function.__name__)))

            return passer

    return decorated_function<|MERGE_RESOLUTION|>--- conflicted
+++ resolved
@@ -263,6 +263,7 @@
         "",
         hline,
         line.format(f"**{key}**", c1, "**Description**", c2, "**Example**", c3),
+        line.format(f"**{key}**", c1, "**Description**", c2, "**Example**", c3),
         mline,
     ]
 
@@ -453,9 +454,7 @@
     return value, prop
 
 
-def recursive_split_setattr(
-    base_object, name, value, sep=".", skip_validation=False
-):
+def recursive_split_setattr(base_object, name, value, sep=".", skip_validation=False):
     """
     Recursively split a name and set the value of the last key. Recursion splits on the separator present in the name.
 
@@ -476,16 +475,10 @@
     """
     key, *other = name.split(sep, 1)
 
-    if skip_validation:
-        if other:
-            base_object = getattr(base_object, key)
-            recursive_split_setattr(
-                base_object, other[0], value, skip_validation=True
-            )
-        else:
-            base_object.setattr_skip_validation(key, value)
+    if other:
+        base_object = getattr(base_object, key)
+        recursive_split_setattr(base_object, other[0], value)
     else:
-<<<<<<< HEAD
         # if the value is a list or dict then we need to add accordingly
         if isinstance(value, list):
             if isinstance(value[0], (dict, OrderedDict)):
@@ -503,13 +496,6 @@
                 value = new_list
 
         setattr(base_object, key, value)
-=======
-        if other:
-            base_object = getattr(base_object, key)
-            recursive_split_setattr(base_object, other[0], value)
-        else:
-            setattr(base_object, key, value)
->>>>>>> dc96c162
 
 
 def structure_dict(meta_dict, sep="."):
@@ -788,6 +774,7 @@
         if not missing:
             return function
         else:
+
             def passer(*args, **kwargs):
                 print(("Missing dependencies: {d}.".format(d=missing)))
                 print(("Not running `{}`.".format(function.__name__)))
