--- conflicted
+++ resolved
@@ -40,7 +40,7 @@
     15: {"min": datetime.date(2009, 1, 1), "max": datetime.date(2012, 6, 30)},
     16: {"min": datetime.date(2012, 7, 1), "max": datetime.date(2015, 7, 1)},
     17: {"min": datetime.date(2015, 7, 1), "max": datetime.date(2017, 1, 1)},
-    18: {"min": datetime.date(2017, 1, 1), "max": datetime.date(2022, 12, 1)},
+    18: {"min": datetime.date(2017, 1, 1), "max": datetime.date(2022, 7, 1)},
 }
 
 
@@ -89,6 +89,7 @@
             and given_date >= leap_second_dict[leap_key]["min"]
         ):
             return int(leap_key)
+
     return None
 
 
@@ -141,6 +142,7 @@
             if isinstance(time, str):
                 self.from_str(time)
                 self.logger.debug(f"Parsed {time} to {self.iso_str}")
+
             elif isinstance(time, (int, float)):
                 self.logger.debug(
                     f"Input time {time}, assuming epoch seconds in UTC"
@@ -152,19 +154,25 @@
                     + "dt_object set to datetime64.tolist()."
                 )
                 self.dt_object = self.validate_tzinfo(time.tolist())
+
             elif isinstance(time, (datetime.datetime)):
                 self.logger.debug("Input time is a datetime.datetime object")
                 self.dt_object = self.validate_tzinfo(time)
+
             elif isinstance(time, pd._libs.tslibs.timestamps.Timestamp):
                 self.from_str(time.isoformat())
+
             elif hasattr(time, "isoformat"):
 
                 self.from_str(time.isoformat())
+
             else:
                 msg = "input time must be a string, float, or int, not {0}"
                 self.logger.error(msg.format(type(time)))
+
         else:
             self.from_str("1980-01-01 00:00:00")
+
         if gps_time:
             leap_seconds = calculate_leap_seconds(
                 self.year, self.month, self.day
@@ -183,10 +191,13 @@
     def __eq__(self, other):
         if isinstance(other, datetime.datetime):
             return bool(self.dt_object == other)
+
         elif isinstance(other, MTime):
             return bool(self.dt_object == other.dt_object)
+
         elif isinstance(other, str):
             return bool(self.iso_str == other)
+
         elif isinstance(other, (int, float)):
             return bool(self.epoch_seconds == float(other))
         else:
@@ -202,12 +213,16 @@
     def __lt__(self, other):
         if isinstance(other, datetime.datetime):
             return bool(self.dt_object < other)
+
         elif isinstance(other, MTime):
             return bool(self.dt_object < other.dt_object)
+
         elif isinstance(other, str):
             return bool(self.iso_str < other)
+
         elif isinstance(other, (int, float)):
             return bool(self.epoch_seconds < float(other))
+
         else:
             msg = "Cannot compare {0} of type {1} with MTime Object".format(
                 other, type(other)
@@ -218,10 +233,13 @@
     def __le__(self, other):
         if isinstance(other, datetime.datetime):
             return bool(self.dt_object <= other)
+
         elif isinstance(other, MTime):
             return bool(self.dt_object <= other.dt_object)
+
         elif isinstance(other, str):
             return bool(self.iso_str <= other)
+
         elif isinstance(other, (int, float)):
             return bool(self.epoch_seconds <= float(other))
         else:
@@ -237,10 +255,13 @@
     def __ge__(self, other):
         if isinstance(other, datetime.datetime):
             return bool(self.dt_object >= other)
+
         elif isinstance(other, MTime):
             return bool(self.dt_object >= other.dt_object)
+
         elif isinstance(other, str):
             return bool(self.iso_str >= other)
+
         elif isinstance(other, (int, float)):
             return bool(self.epoch_seconds >= float(other))
         else:
@@ -259,6 +280,7 @@
         if isinstance(other, (int, float)):
             other = datetime.timedelta(seconds=other)
             self.logger.debug("Assuming other time is in seconds")
+
         if not isinstance(other, (datetime.timedelta)):
             msg = (
                 "Adding times does not make sense, must use "
@@ -268,6 +290,7 @@
             )
             self.logger.error(msg)
             raise MTTimeError(msg)
+
         return MTime(self.dt_object + other)
 
     def __sub__(self, other):
@@ -292,12 +315,14 @@
             other_seconds = other.astype(np.float)
         elif isinstance(other, (datetime.datetime)):
             other_seconds = other.timestamp()
+
         else:
             msg = "Cannot compare {0} of type {1} with MTime Object".format(
                 other, type(other)
             )
             self.logger.error(msg)
             raise MTTimeError(msg)
+
         return self.epoch_seconds - other_seconds
 
     @property
@@ -339,6 +364,7 @@
                 "Time string is None, setting to 1980-01-01:00:00:00"
             )
             dt_str = "1980-01-01T00:00:00"
+
         try:
             parsed_str = dtparser.isoparser(dt_str)
         except ValueError:
@@ -352,10 +378,12 @@
                 )
                 self.logger.error(msg)
                 raise MTTimeError(msg)
+
             except TypeError as error:
                 msg = "%s input is type(%s), %s"
                 self.logger.error(msg, error, type(dt_str), dt_str)
                 raise MTTimeError(msg % (error, type(dt_str), dt_str))
+
         self.dt_object = self.validate_tzinfo(parsed_str)
 
     def validate_tzinfo(self, dt_object):
@@ -367,22 +395,21 @@
             or dt_object.tzinfo == pytz.UTC
         ):
             return dt_object
+
         elif isinstance(dt_object.tzinfo, tzutc):
             return dt_object.replace(tzinfo=datetime.timezone.utc)
+
         elif dt_object.tzinfo is None:
             return dt_object.replace(tzinfo=datetime.timezone.utc)
+
         # this seems to happen on linux systems
         elif isinstance(dt_object.tzinfo, tzlocal):
             self.logger.debug("Local timezone identified setting to UTC")
             return dt_object.replace(tzinfo=datetime.timezone.utc)
-<<<<<<< HEAD
-        elif dt_object.tzinfo != datetime.timezone.utc:
-=======
 
         elif not isinstance(
             dt_object.tzinfo, (type(datetime.timezone.utc), type(pytz.UTC))
         ):
->>>>>>> 8f244b8e
             raise ValueError("Time zone must be UTC")
 
     @property
