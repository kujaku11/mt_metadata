--- conflicted
+++ resolved
@@ -124,7 +124,6 @@
             msg = f"Unable to evaluate equality of {type(self)} with {type(other)}"
             self.logger.info(msg)
             return False
-<<<<<<< HEAD
 
         # form two dicts, one for self and one for other
         home_dict = self.to_dict(single=True, required=False)
@@ -134,58 +133,6 @@
             other_dict = other
         elif isinstance(other, str):
             if other.lower() in ["none", "null", "unknown"]:
-=======
-        elif isinstance(other, (Base, dict, str, pd.Series)):
-            home_dict = self.to_dict(single=True, required=False)
-            if isinstance(other, Base):
-                other_dict = other.to_dict(single=True, required=False)
-            elif isinstance(other, dict):
-                other_dict = other
-            elif isinstance(other, str):
-                if other.lower() in ["none", "null", "unknown"]:
-                    return False
-                other_dict = OrderedDict(
-                    sorted(json.loads(other).items(), key=itemgetter(0))
-                )
-            elif isinstance(other, pd.Series):
-                other_dict = OrderedDict(
-                    sorted(other.to_dict().items(), key=itemgetter(0))
-                )
-            else:
-                raise ValueError(
-                    f"Cannot compare {self._class_name} with {type(other)}"
-                )
-            fail = False
-            for key, value in home_dict.items():
-                if "creation_time" in key:
-                    continue
-                try:
-                    other_value = other_dict[key]
-                    if isinstance(value, np.ndarray):
-                        if value.size != other_value.size:
-                            msg = f"Array sizes for {key} differ: {value.size} != {other_value.size}"
-                            self.logger.info(msg)
-                            fail = True
-                            continue
-                        if not (value == other_value).all():
-                            msg = f"{key}: {value} != {other_value}"
-                            self.logger.info(msg)
-                            fail = True
-                    elif isinstance(value, (float, int, complex)):
-                        if not np.isclose(value, other_value):
-                            msg = f"{key}: {value} != {other_value}"
-                            self.logger.info(msg)
-                            fail = True
-                    else:
-                        if value != other_value:
-                            msg = f"{key}: {value} != {other_value}"
-                            self.logger.info(msg)
-                            fail = True
-                except KeyError:
-                    msg = "Cannot find {0} in other".format(key)
-                    self.logger.info(msg)
-            if fail:
->>>>>>> fb5d7582
                 return False
             other_dict = OrderedDict(
                 sorted(json.loads(other).items(), key=itemgetter(0))
