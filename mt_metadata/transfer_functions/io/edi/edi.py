--- conflicted
+++ resolved
@@ -672,20 +672,13 @@
                 + np.matmul(tf, np.matmul(hh, tfh))
             ) / avgt_dict[key]
 
-<<<<<<< HEAD
-            variance = abs(np.dot(res[0 : cc.n_inputs, :].T, sig))
-            # variance = np.zeros((cc.n_outputs, cc.n_inputs), dtype=complex)
-            # for nn in range(cc.n_outputs):
-            #     for mm in range(cc.n_inputs):
-            #         variance[nn, mm] = res[nn, nn] * sig[mm, mm]
-=======
+            #variance = abs(np.dot(res[0 : cc.n_inputs, :].T, sig))
             variance = np.zeros((cc.n_outputs, cc.n_inputs), dtype=complex)
             for nn in range(cc.n_outputs):
                 for mm in range(cc.n_inputs):
                     variance[nn, mm] = res[nn, nn] * sig[mm, mm]
-            # tf_err = np.sqrt(np.abs(variance))
+
             tf_err = np.sqrt(np.abs(variance))
->>>>>>> b63110d5
             self.tf[kk, :, :] = tf
             self.tf_err[kk, :, :] = np.sqrt(np.abs(variance))
             self.signal_inverse_power[kk, :, :] = sig
