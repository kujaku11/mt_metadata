--- conflicted
+++ resolved
@@ -16,10 +16,6 @@
   - sphinx>=2.3
   - sphinx_rtd_theme>=0.4
   - PyYAML
-<<<<<<< HEAD
-  - concurrent_log_handler
-=======
   - pip
   - pip:
-    - concurrent_log_handler
->>>>>>> 347fe78c
+    - concurrent_log_handler