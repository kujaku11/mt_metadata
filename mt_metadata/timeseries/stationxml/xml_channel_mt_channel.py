# -*- coding: utf-8 -*-
"""
Created on Fri Feb 19 16:14:41 2021

:copyright:
    Jared Peacock (jpeacock@usgs.gov)

:license: MIT

"""
import copy

# =============================================================================
# Imports
# =============================================================================
from collections import OrderedDict
from mt_metadata.timeseries.stationxml.fdsn_tools import (
    release_dict,
    read_channel_code,
    make_channel_code,
    create_mt_component,
)


from mt_metadata.timeseries import Electric, Magnetic, Auxiliary, AppliedFilter
from mt_metadata.timeseries.filters.obspy_stages import create_filter_from_stage
from mt_metadata.timeseries.stationxml.utils import BaseTranslator
from mt_metadata.utils.units import get_unit_object
from mt_metadata.base.helpers import requires

try:
    from obspy.core import inventory
    from obspy import UTCDateTime
except ImportError as error:
    inventory = None
    UTCDateTime = None

# =============================================================================


@requires(obspy=inventory)
class XMLChannelMTChannel(BaseTranslator):
    """
    translate back and forth between StationXML Channel and MT Channel
    """

    understood_sensor_types = [
        "logger",
        "magnetometer",
        "induction coil",
        "coil",
        "dipole",
        "electrode",
    ]

    def __init__(self):
        super().__init__()

        self.xml_translator.update(
            {
                "azimuth": "measurement_azimuth",
                "calibration_units": None,
                "clock_drift": None,
                "comments": None,
                "description": None,
                "dip": "measurement_tilt",
                "end_date": "time_period.end",
                "equipments": None,
                "pre_amplifier": None,
                "response": None,
                "sample_rate": "sample_rate",
                "sensor": None,
                "start_date": "time_period.start",
                "types": "special",
                "water_level": None,
                "alternate_code": "component",
                "latitude": None,
                "longitude": None,
                "elevation": None,
            }
        )

        # StationXML to MT Survey
        self.mt_translator = self.flip_dict(self.xml_translator)

        self.mt_comments_list = ["run.id"]
        self.run_list = None

    def xml_to_mt(self, xml_channel, existing_filters={}):
        """
        Translate :class:`obspy.core.inventory.Channel` to
        :class:`mt_metadata.timeseries.Channel`

        :param xml_channel: Obspy Channel object
        :type xml_channel: :class:`obspy.core.inventory.Channel`
        :returns: MT Channel
        :rtype: :class:`mt_metadata.timeseries.Channel`

        """

        if not isinstance(xml_channel, inventory.Channel):
            msg = f"Input must be obspy.core.inventory.Channel object not {type(xml_channel)}"
            self.logger.error(msg)
            raise TypeError(msg)

        ch_dict = read_channel_code(xml_channel.code)
        if ch_dict["measurement"] in ["electric"]:
            mt_channel = Electric()
        elif ch_dict["measurement"] in ["magnetic"]:
            mt_channel = Magnetic()
        else:
            mt_channel = Auxiliary(type=ch_dict["measurement"])

        mt_channel = self._get_mt_position(xml_channel, mt_channel)
        mt_channel = self._parse_xml_comments(xml_channel.comments, mt_channel)
        mt_channel = self._sensor_to_mt(xml_channel.sensor, mt_channel)
        mt_channel = self._get_mt_units(xml_channel, mt_channel)
        mt_filters = self._xml_response_to_mt(xml_channel, existing_filters)

        for xml_key, mt_key in self.xml_translator.items():
            if mt_key:
                value = getattr(xml_channel, xml_key)
                if value:
                    mt_channel.update_attribute(mt_key, value)

        if mt_channel.component in [None, ""]:
            mt_channel.component = create_mt_component(xml_channel.code)

        # fill channel filters
<<<<<<< HEAD
        mt_channel.filter.name = list(mt_filters.keys())
        mt_channel.filter.applied = [True] * len(list(mt_filters.keys()))
        if UTCDateTime(mt_channel.time_period.end) < UTCDateTime(
            mt_channel.time_period.start
=======
        for filter_name, mt_filter in mt_filters.items():
            mt_channel.filtered.filter_list.append(
                AppliedFilter(
                    name=filter_name,
                    applied=True,
                    comments=mt_filter.comments,
                    stage=mt_filter.sequence_number,
                )
            )

        if UTCDateTime(mt_channel.time_period.end.time_stamp) < UTCDateTime(
            mt_channel.time_period.start.time_stamp
>>>>>>> 5c39abc9
        ):
            mt_channel.time_period.end = "2200-01-01T00:00:00+00:00"
        return mt_channel, mt_filters

    def mt_to_xml(self, mt_channel, filters_dict, hard_code=True):
        """
        Translate :class:`mt_metadata.timeseries.Channel` to
        :class:`obspy.core.inventory.Channel`


        :param xml_channel: MT Channel object
        :type xml_channel: :class:`mt_metadata.timeseries.Channel`
        :returns: MT Channel
        :rtype: :class:`obspy.core.inventory.Channel`

        """

        if not isinstance(
            mt_channel,
            (Electric, Magnetic, Auxiliary),
        ):
            msg = f"Input must be mt_metadata.timeseries.Channel object not {type(mt_channel)}"
            self.logger.error(msg)
            raise TypeError(msg)

        # location_code = get_location_code(mt_channel)
        if not hard_code:
            alignement = "horizontal"
            if "z" in mt_channel.component.lower():
                alignement = "vertical"

            channel_code = make_channel_code(
                mt_channel.sample_rate,
                mt_channel.type,
                mt_channel.measurement_azimuth,
                orientation=alignement,
            )
        # this assumes the last character of the component is the orientation
        # direction
        elif hard_code:
            channel_code = make_channel_code(
                mt_channel.sample_rate,
                mt_channel.type,
                mt_channel.component[-1].lower(),
            )

        is_electric = mt_channel.type in ["electric"]
        if is_electric:
            xml_channel = inventory.Channel(
                channel_code,
                "",
                mt_channel.positive.latitude,
                mt_channel.positive.longitude,
                mt_channel.positive.elevation,
                0,
            )
        else:
            xml_channel = inventory.Channel(
                channel_code,
                "",
                mt_channel.location.latitude,
                mt_channel.location.longitude,
                mt_channel.location.elevation,
                0,
            )

        xml_channel.types = ["geophysical".upper()]
        xml_channel.sensor = self._mt_to_sensor(mt_channel)
        xml_channel.comments = self._make_xml_comments(mt_channel.comments)
        xml_channel.restricted_status = release_dict[xml_channel.restricted_status]
        xml_channel = self._mt_to_xml_response(mt_channel, filters_dict, xml_channel)
<<<<<<< HEAD
=======
        xml_channel.restricted_status = release_dict[xml_channel.restricted_status]
        xml_channel = self._mt_to_xml_response(mt_channel, filters_dict, xml_channel)
>>>>>>> 5c39abc9

        for mt_key, xml_key in self.mt_translator.items():
            if xml_key is None:
                msg = f"Cannot currently map {mt_key} to inventory.station.{xml_key}"
                self.logger.debug(msg)
                continue

            # obspy only allows angles (0, 360)
            if xml_key in ["azimuth"]:
                xml_channel.azimuth = mt_channel.measurement_azimuth % 360

            elif xml_key in ["dip"]:
                xml_channel.dip = mt_channel.measurement_tilt % 360

            elif "time_period" in mt_key:
                value = mt_channel.get_attr_from_name(mt_key).time_stamp
                setattr(xml_channel, xml_key, value)

            else:
                setattr(xml_channel, xml_key, mt_channel.get_attr_from_name(mt_key))

        return xml_channel

    def _sensor_to_mt(self, sensor, mt_channel):
        """
        Fill an MT channel with sensor information.  It is slightly different
        depending on electric or magnetic.

        :param sensor: DESCRIPTION
        :type sensor: TYPE
        :param mt_channel: DESCRIPTION
        :type mt_channel: TYPE
        :return: DESCRIPTION
        :rtype: TYPE

        """
        sensor.type = self._deduce_sensor_type(sensor)

        if not sensor.type:
            return mt_channel

        if sensor.type.lower() in ["magnetometer", "induction coil", "coil"]:
            if not isinstance(mt_channel, Magnetic):
                msg = (
                    f"Cannot put sensor of type {sensor.type} into an "
                    f"MT Channel of {type(mt_channel)}."
                )
                self.logger.error(msg)
                raise ValueError(msg)
            mt_channel.sensor.id = sensor.serial_number
            mt_channel.sensor.manufacturer = sensor.manufacturer
            mt_channel.sensor.model = f"{sensor.model} {sensor.description}"
            mt_channel.sensor.type = sensor.type
            mt_channel.sensor.name = sensor.description

            return mt_channel

        elif sensor.type.lower() in ["dipole", "electrode"]:
            if not isinstance(mt_channel, Electric):
                msg = (
                    f"Cannot put sensor of type {sensor.type} into an "
                    f"MT Channel of {type(mt_channel)}."
                )
                self.logger.error(msg)
                raise ValueError(msg)
            if sensor.serial_number:
                pid, nid = self._parse_electrode_ids(sensor.serial_number)
                mt_channel.positive.id = pid
                mt_channel.negative.id = nid

            mt_channel.positive.manufacturer = sensor.manufacturer
            mt_channel.positive.model = sensor.model
            mt_channel.positive.type = "electrode"

            mt_channel.negative.manufacturer = sensor.manufacturer
            mt_channel.negative.model = sensor.model
            mt_channel.negative.type = "electrode"

            mt_channel.dipole_length = self._parse_dipole_length(sensor.description)

            return mt_channel

        else:
            if not isinstance(mt_channel, Auxiliary):
                msg = (
                    f"Cannot put sensor of type {sensor.type} into an "
                    f"MT Channel of {type(mt_channel)}."
                )
                self.logger.error(msg)
                raise ValueError(msg)

            mt_channel.sensor.type = sensor.type
            mt_channel.sensor.manufacturer = sensor.manufacturer
            mt_channel.sensor.model = f"{sensor.model} {sensor.description}"
            mt_channel.sensor.id = sensor.serial_number

            return mt_channel

    def _mt_to_sensor(self, mt_channel):
        """
        Create an xml sensor from an MT channel
        """
        s = inventory.Equipment()
        if mt_channel.type in ["electric"]:

            s.type = "dipole"
            s.description = f"{mt_channel.dipole_length} meters"
            if mt_channel.positive.manufacturer:
                s.manufacturer = mt_channel.positive.manufacturer
            elif mt_channel.positive.manufacturer:
                s.manufacturer = mt_channel.negative.manufacturer

            if mt_channel.positive.model:
                s.model = mt_channel.positive.model
            elif mt_channel.positive.model:
                s.model = mt_channel.negative.model

            s.serial_number = (
                f"positive: {mt_channel.positive.id}, "
                f"negative: {mt_channel.negative.id}"
            )

        elif mt_channel.type in ["magnetic"]:
            s.type = mt_channel.sensor.type
            if mt_channel.sensor.model:
                s.model = mt_channel.sensor.model.split()[0]
                try:
                    s.description = mt_channel.sensor.model.split()[1]
                except IndexError:
                    pass
            s.serial_number = mt_channel.sensor.id
            s.manufacturer = mt_channel.sensor.manufacturer
            s.description = mt_channel.sensor.name

        else:
            s.type = mt_channel.sensor.type
            s.model = mt_channel.sensor.model
            s.serial_number = mt_channel.sensor.id
            s.manufacturer = mt_channel.sensor.manufacturer
            s.description = mt_channel.sensor.name

        return s

    def _parse_electrode_ids(self, serial_numbers):
        """
        parse electrode ids from a string formated 'positive: pid, negative: nid'
        """

        if ":" in serial_numbers and "," in serial_numbers:
            serial_list = serial_numbers.split(",")
            if len(serial_list) != 2:
                msg = (
                    f"Cannot parse electrode ids from {serial_numbers}. Must "
                    "have format 'positive: pid, negative: nid'"
                )
                self.logger.error(msg)
                raise ValueError(msg)

            pid, nid = [ss.split(":")[1].strip() for ss in serial_list]
            return pid, nid

        elif ":" not in serial_numbers and "," in serial_numbers:
            serial_list = serial_numbers.split(",")
            if len(serial_list) != 2:
                msg = (
                    f"Cannot parse electrode ids from {serial_numbers}. Must "
                    "have format 'positive: pid, negative: nid'"
                )
                self.logger.error(msg)
                raise ValueError(msg)

            pid, nid = [ss.strip() for ss in serial_list]
            return pid, nid
        else:
            self.logger.warning(
                "Electrod IDs are not properly formatted assigning"
                f" {serial_numbers} to both positive and negative. "
                "Accepted format is 'positive: pid, negative: nid'"
            )
            return serial_numbers, serial_numbers

    def _parse_dipole_length(self, description):
        """
        Parse the dipole length from the sensor description Assuming a format
        'lenth units' --> '100 meters'
        """

        dipole = description.split()
        try:
            return float(dipole[0])

        except ValueError as error:
            msg = f"Could not get dipole length from {description} got ValueError({error})"
            self.logger.warning(msg)
            return 0.0

    def _parse_xml_comments(self, xml_comments, mt_channel):
        """
        Read xml comments into an MT comment

        :param xml_comments: DESCRIPTION
        :type xml_comments: TYPE
        :param mt_channel: DESCRIPTION
        :type mt_channel: TYPE
        :return: DESCRIPTION
        :rtype: TYPE

        """

        runs = []
        for comment in xml_comments:
            k, v = self.read_xml_comment(comment)
            if k == "mt.run.id":
                runs.append(v)
            else:
                if mt_channel.comments.value:
                    mt_channel.comments.value += f", {k}: {v}"
                else:
                    mt_channel.comments.value = f", {k}: {v}"
        if mt_channel.comments.value:
            mt_channel.comments.value += f", run_ids: [{','.join(runs)}]"
        else:
            mt_channel.comments.value = f"run_ids: [{','.join(runs)}]"

        self.run_list = runs

        return mt_channel

    def _make_xml_comments(self, mt_comment):
        """
        make xml comments from an mt comment, namely run ids.

        :param mt_comment: DESCRIPTION
        :type mt_comment: TYPE
        :return: DESCRIPTION
        :rtype: TYPE

        """

        comments = []
        clist = mt_comment.value.split("run_ids:")
        for item in clist:
            if ":" in item:
                k, v = item.split(":")
                comments.append(inventory.Comment(v, subject=k))
            elif "[" in item and "]" in item:
                for run in item.replace("[", "").replace("]", "").split(","):
                    run = run.strip()
                    if run:
                        comments.append(
                            inventory.Comment(run.strip(), subject="mt.run.id")
                        )
        return comments

    def _get_mt_position(self, xml_channel, mt_channel):
        """
        Get the correct locations given the channel type

        :param xml_channel: DESCRIPTION
        :type xml_channel: TYPE
        :param mt_channel: DESCRIPTION
        :type mt_channel: TYPE
        :return: DESCRIPTION
        :rtype: TYPE

        """

        if mt_channel.type in ["electric"]:
            for direction in ["positive", "negative"]:
                for pos in ["latitude", "longitude", "elevation"]:
                    key = f"{direction}.{pos}"
                    value = getattr(xml_channel, pos)
                    mt_channel.set_attr_from_name(key, value)
        else:
            for pos in ["latitude", "longitude", "elevation"]:
                key = f"location.{pos}"
                value = getattr(xml_channel, pos)
                mt_channel.set_attr_from_name(key, value)

        return mt_channel

    def _get_mt_units(self, xml_channel, mt_channel):
        """ """
        name = xml_channel.response.response_stages[-1].output_units
        description = xml_channel.response.response_stages[-1].output_units_description
<<<<<<< HEAD
=======
        description = xml_channel.response.response_stages[-1].output_units_description
>>>>>>> 5c39abc9
        if description and name:
            if len(description) > len(name):
                mt_channel.units = description
            else:
                mt_channel.units = name
        elif description:
            mt_channel.units = description
        elif name:
            mt_channel.units = name
        else:
            self.logger.debug("Did not find any units descriptions in XML")

        return mt_channel

    def _xml_response_to_mt(self, xml_channel, existing_filters={}):
        """
        parse the filters from obspy into mt filters
        """
        ch_filter_dict = OrderedDict()
        for i_stage, stage in enumerate(xml_channel.response.response_stages):
            new_and_unnamed = False
            mt_filter = create_filter_from_stage(stage)
            if not mt_filter.name:
                filter_name, new_and_unnamed = self._add_filter_number(
                    existing_filters, mt_filter
                )
                mt_filter.name = filter_name

            if mt_filter.decimation_active:
                # keep filter names unique if same one used more than once
                mt_filter.name += f"_{mt_filter.decimation_input_sample_rate}"

            if new_and_unnamed:
                self.logger.info(
                    f"Found an unnamed filter, named it: '{mt_filter.name}'"
                )
                existing_filters[filter_name] = mt_filter

            ch_filter_dict[mt_filter.name.lower()] = mt_filter

        return ch_filter_dict

    def _add_filter_number(self, existing_filters, mt_filter):
        """
        return the next number the number of filters

        :param keys: DESCRIPTION
        :type keys: TYPE
        :return: DESCRIPTION
        :rtype: TYPE

        """

        # check for existing filters
        for f_key, f_obj in existing_filters.items():
            if f_obj.type == mt_filter.type:
                if round(abs(f_obj.complex_response([1])[0])) == round(
                    abs(mt_filter.complex_response([1])[0])
                ):

                    return f_obj.name, False

        try:
            last = sorted([k for k in existing_filters.keys() if mt_filter.type in k])[
                -1
            ]
<<<<<<< HEAD
=======
            last = sorted([k for k in existing_filters.keys() if mt_filter.type in k])[
                -1
            ]
>>>>>>> 5c39abc9
        except IndexError:
            return f"{mt_filter.type}_{0:02}", True
        try:
            return f"{mt_filter.type}_{int(last[-2:]) + 1:02}", True
        except ValueError:
            return f"{mt_filter.type}_{0:02}", True

    def _mt_to_xml_response(self, mt_channel, filters_dict, xml_channel):
        """
        Translate MT filters into Obspy Response

        :param mt_channel: DESCRIPTION
        :type mt_channel: TYPE
        :param filters_dict: DESCRIPTION
        :type filters_dict: TYPE
        :param xml_channel: DESCRIPTION
        :type xml_channel: TYPE
        :return: DESCRIPTION
        :rtype: TYPE

        """

        mt_channel_response = mt_channel.channel_response(filters_dict)
        xml_channel.response = mt_channel_response.to_obspy(
            sample_rate=mt_channel.sample_rate
        )

        unit_obj = get_unit_object(mt_channel_response.units_in)

        xml_channel.calibration_units = unit_obj.symbol
        xml_channel.calibration_units_description = unit_obj.name

        return xml_channel

    def _deduce_sensor_type(self, sensor):
        """

        :param sensor: Information about a sensor, usually extractes from FDSN XML
        :type sensor: obspy.core.inventory.util.Equipment

        :return:
        """
        original_sensor_type = sensor.type
        original_sensor_description = sensor.description
        # set sensor_type to be a string if it is None
        if original_sensor_type is None:
            sensor_type = ""  # make a string
            msg = f"Sensor {sensor} does not have field type attr"
            self.logger.debug(msg)
        else:
            sensor_type = copy.deepcopy(original_sensor_type)

        if original_sensor_description is None:
            sensor_description = ""  # make a string
        else:
            sensor_description = copy.deepcopy(original_sensor_type)

        if sensor_type.lower() in self.understood_sensor_types:
            return sensor_type
        else:
            self.logger.warning(
                f" sensor {sensor} type {sensor.type} not in {self.understood_sensor_types}"
            )
<<<<<<< HEAD
=======
            self.logger.warning(
                f" sensor {sensor} type {sensor.type} not in {self.understood_sensor_types}"
            )
>>>>>>> 5c39abc9

        #  Try handling Bartington FGM at Earthscope ... this is a place holder for handling non-standard cases
        if sensor_type.lower() == "bartington":
            sensor_type = "magnetometer"
        if not sensor_type:
            if sensor_description == "Bartington 3-Axis Fluxgate Sensor":
                sensor_type = "magnetometer"
            if sensor_description:
                if ("bf-4" in sensor_description.lower()) & (
                    "schlumberger" in sensor_description.lower()
                ):  # BSL-NCEDC
                    sensor_type = "magnetometer"
                elif ("electric" in sensor_description.lower()) & (
                    "dipole" in sensor_description.lower()
                ):  # BSL-NCEDC
                    sensor_type = "dipole"

        # reset sensor_type to None it it was not handled
        if not sensor_type:
            sensor_type = original_sensor_type
            self.logger.error("sensor type could not be resolved")

        return sensor_type<|MERGE_RESOLUTION|>--- conflicted
+++ resolved
@@ -127,12 +127,6 @@
             mt_channel.component = create_mt_component(xml_channel.code)
 
         # fill channel filters
-<<<<<<< HEAD
-        mt_channel.filter.name = list(mt_filters.keys())
-        mt_channel.filter.applied = [True] * len(list(mt_filters.keys()))
-        if UTCDateTime(mt_channel.time_period.end) < UTCDateTime(
-            mt_channel.time_period.start
-=======
         for filter_name, mt_filter in mt_filters.items():
             mt_channel.filtered.filter_list.append(
                 AppliedFilter(
@@ -145,7 +139,6 @@
 
         if UTCDateTime(mt_channel.time_period.end.time_stamp) < UTCDateTime(
             mt_channel.time_period.start.time_stamp
->>>>>>> 5c39abc9
         ):
             mt_channel.time_period.end = "2200-01-01T00:00:00+00:00"
         return mt_channel, mt_filters
@@ -217,11 +210,8 @@
         xml_channel.comments = self._make_xml_comments(mt_channel.comments)
         xml_channel.restricted_status = release_dict[xml_channel.restricted_status]
         xml_channel = self._mt_to_xml_response(mt_channel, filters_dict, xml_channel)
-<<<<<<< HEAD
-=======
         xml_channel.restricted_status = release_dict[xml_channel.restricted_status]
         xml_channel = self._mt_to_xml_response(mt_channel, filters_dict, xml_channel)
->>>>>>> 5c39abc9
 
         for mt_key, xml_key in self.mt_translator.items():
             if xml_key is None:
@@ -507,10 +497,7 @@
         """ """
         name = xml_channel.response.response_stages[-1].output_units
         description = xml_channel.response.response_stages[-1].output_units_description
-<<<<<<< HEAD
-=======
         description = xml_channel.response.response_stages[-1].output_units_description
->>>>>>> 5c39abc9
         if description and name:
             if len(description) > len(name):
                 mt_channel.units = description
@@ -577,12 +564,9 @@
             last = sorted([k for k in existing_filters.keys() if mt_filter.type in k])[
                 -1
             ]
-<<<<<<< HEAD
-=======
             last = sorted([k for k in existing_filters.keys() if mt_filter.type in k])[
                 -1
             ]
->>>>>>> 5c39abc9
         except IndexError:
             return f"{mt_filter.type}_{0:02}", True
         try:
@@ -646,12 +630,9 @@
             self.logger.warning(
                 f" sensor {sensor} type {sensor.type} not in {self.understood_sensor_types}"
             )
-<<<<<<< HEAD
-=======
             self.logger.warning(
                 f" sensor {sensor} type {sensor.type} not in {self.understood_sensor_types}"
             )
->>>>>>> 5c39abc9
 
         #  Try handling Bartington FGM at Earthscope ... this is a place holder for handling non-standard cases
         if sensor_type.lower() == "bartington":
