--- conflicted
+++ resolved
@@ -137,12 +137,6 @@
 
         self._transfer_function = self._initialize_transfer_function()
 
-<<<<<<< HEAD
-        # provide key words to fill values if an edi file does not exist
-        for key in list(kwargs.keys()):
-            setattr(self, key, kwargs[key])
-=======
->>>>>>> 297a06e0
         self.fn = fn
 
     def __str__(self):
@@ -1324,20 +1318,11 @@
 
         return obj
 
-<<<<<<< HEAD
-    def write_tf_file(self, *args, **kwargs):
-        self.logger.warning(
-            "'write_tf_file' has been deprecated use 'write()'")
-
-    def read_tf_file(self, *args, **kwargs):
-        self.logger.warning("'read_tf_file' has been deprecated use 'read()'")
-=======
     def write_tf_file(self, **kwargs):
         self.logger.error("'write_tf_file' has been deprecated use 'write()'")
 
     def read_tf_file(self, **kwargs):
         self.logger.error("'read_tf_file' has been deprecated use 'read()'")
->>>>>>> 297a06e0
 
     def read(self, fn=None, file_type=None, **kwargs):
         """
