--- conflicted
+++ resolved
@@ -2,6 +2,7 @@
 """
 Created on Thu Feb 18 12:49:13 2021
 
+:copyright:
 :copyright:
     Jared Peacock (jpeacock@usgs.gov)
 
@@ -148,6 +149,7 @@
 
         # read in equipment information
         mt_station = self._equipments_to_runs(xml_station.equipments, mt_station)
+        mt_station = self._equipments_to_runs(xml_station.equipments, mt_station)
         mt_station = self._add_run_comments(run_comments, mt_station)
 
         return mt_station
@@ -205,6 +207,7 @@
                     operator = inventory.Operator(
                         agency=mt_station.acquired_by.organization
                     )
+                    person = inventory.Person(names=[mt_station.acquired_by.name])
                     person = inventory.Person(names=[mt_station.acquired_by.name])
                     operator.contacts = [person]
                     xml_station.operators = [operator]
@@ -231,6 +234,7 @@
                 value = mt_station.get_attr_from_name(mt_key).time_stamp
                 setattr(xml_station, xml_key, value)
             else:
+                setattr(xml_station, xml_key, mt_station.get_attr_from_name(mt_key))
                 setattr(xml_station, xml_key, mt_station.get_attr_from_name(mt_key))
 
         # add mt comments
@@ -294,13 +298,9 @@
                             if run_attr == "comments":
                                 value = f"{ckey}: {cvalue}"
                                 try:
-<<<<<<< HEAD
                                     station_obj.runs[
                                         run_index
                                     ].comments.value += f", {value}"
-=======
-                                    station_obj.runs[run_index].comments += f", {value}"
->>>>>>> fb5d7582
                                 except TypeError:
                                     station_obj.runs[run_index].comments.value = value
                             else:
@@ -310,10 +310,6 @@
                                     c_attr, cvalue
                                 )
                         else:
-<<<<<<< HEAD
                             station_obj.runs[run_index].update_attribute(ckey, cvalue)
-=======
-                            station_obj.runs[run_index].set_attr_from_name(ckey, cvalue)
->>>>>>> fb5d7582
 
         return station_obj