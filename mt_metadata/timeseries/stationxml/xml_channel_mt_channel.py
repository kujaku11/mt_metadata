# -*- coding: utf-8 -*-
"""
Created on Fri Feb 19 16:14:41 2021

:copyright:
    Jared Peacock (jpeacock@usgs.gov)

:license: MIT

"""
import copy

# =============================================================================
# Imports
# =============================================================================
from collections import OrderedDict
from mt_metadata.timeseries.stationxml.fdsn_tools import (
    release_dict,
    read_channel_code,
    make_channel_code,
    create_mt_component,
)


from mt_metadata.timeseries import Electric, Magnetic, Auxiliary, AppliedFilter
from mt_metadata.timeseries.filters.obspy_stages import create_filter_from_stage
from mt_metadata.timeseries.stationxml.utils import BaseTranslator
from mt_metadata.utils.units import get_unit_object
from mt_metadata.base.helpers import requires

try:
    from obspy.core import inventory
    from obspy import UTCDateTime
except ImportError as error:
    inventory = None
    UTCDateTime = None

# =============================================================================


@requires(obspy=inventory)
class XMLChannelMTChannel(BaseTranslator):
    """
    translate back and forth between StationXML Channel and MT Channel
    """

    understood_sensor_types = [
        "logger",
        "magnetometer",
        "induction coil",
        "coil",
        "dipole",
        "electrode",
    ]

    def __init__(self):
        super().__init__()

        self.xml_translator.update(
            {
                "azimuth": "measurement_azimuth",
                "calibration_units": None,
                "clock_drift": None,
                "comments": None,
                "description": None,
                "dip": "measurement_tilt",
                "end_date": "time_period.end",
                "equipments": None,
                "pre_amplifier": None,
                "response": None,
                "sample_rate": "sample_rate",
                "sensor": None,
                "start_date": "time_period.start",
                "types": "special",
                "water_level": None,
                "alternate_code": "component",
                "latitude": None,
                "longitude": None,
                "elevation": None,
            }
        )

        # StationXML to MT Survey
        self.mt_translator = self.flip_dict(self.xml_translator)

        self.mt_comments_list = ["run.id"]
        self.run_list = None

    def xml_to_mt(self, xml_channel, existing_filters={}):
        """
        Translate :class:`obspy.core.inventory.Channel` to
        :class:`mt_metadata.timeseries.Channel`

        :param xml_channel: Obspy Channel object
        :type xml_channel: :class:`obspy.core.inventory.Channel`
        :returns: MT Channel
        :rtype: :class:`mt_metadata.timeseries.Channel`

        """

        if not isinstance(xml_channel, inventory.Channel):
            msg = f"Input must be obspy.core.inventory.Channel object not {type(xml_channel)}"
            self.logger.error(msg)
            raise TypeError(msg)

        ch_dict = read_channel_code(xml_channel.code)
        if ch_dict["measurement"] in ["electric"]:
            mt_channel = Electric()
        elif ch_dict["measurement"] in ["magnetic"]:
            mt_channel = Magnetic()
        else:
            mt_channel = Auxiliary(type=ch_dict["measurement"])

        mt_channel = self._get_mt_position(xml_channel, mt_channel)
        mt_channel = self._parse_xml_comments(xml_channel.comments, mt_channel)
        mt_channel = self._sensor_to_mt(xml_channel.sensor, mt_channel)
        mt_channel = self._get_mt_units(xml_channel, mt_channel)
        mt_filters = self._xml_response_to_mt(xml_channel, existing_filters)

        for xml_key, mt_key in self.xml_translator.items():
            if mt_key:
                value = getattr(xml_channel, xml_key)
                if value:
                    mt_channel.update_attribute(mt_key, value)

        if mt_channel.component in [None, ""]:
            mt_channel.component = create_mt_component(xml_channel.code)

        # fill channel filters
<<<<<<< HEAD
        for filter_name, mt_filter in mt_filters.items():
            mt_channel.filtered.filter_list.append(
                AppliedFilter(
                    name=filter_name,
                    applied=True,
                    comments=mt_filter.comments,
                    stage=mt_filter.sequence_number,
                )
            )

        if UTCDateTime(mt_channel.time_period.end.time_stamp) < UTCDateTime(
            mt_channel.time_period.start.time_stamp
=======
        mt_channel.filter.name = list(mt_filters.keys())
        mt_channel.filter.applied = [True] * len(list(mt_filters.keys()))
        if UTCDateTime(mt_channel.time_period.end) < UTCDateTime(
            mt_channel.time_period.start
>>>>>>> fb5d7582
        ):
            mt_channel.time_period.end = "2200-01-01T00:00:00+00:00"
        return mt_channel, mt_filters

    def mt_to_xml(self, mt_channel, filters_dict, hard_code=True):
        """
        Translate :class:`mt_metadata.timeseries.Channel` to
        :class:`obspy.core.inventory.Channel`


        :param xml_channel: MT Channel object
        :type xml_channel: :class:`mt_metadata.timeseries.Channel`
        :returns: MT Channel
        :rtype: :class:`obspy.core.inventory.Channel`

        """

        if not isinstance(
            mt_channel,
            (Electric, Magnetic, Auxiliary),
        ):
            msg = f"Input must be mt_metadata.timeseries.Channel object not {type(mt_channel)}"
            self.logger.error(msg)
            raise TypeError(msg)

        # location_code = get_location_code(mt_channel)
        if not hard_code:
            alignement = "horizontal"
            if "z" in mt_channel.component.lower():
                alignement = "vertical"

            channel_code = make_channel_code(
                mt_channel.sample_rate,
                mt_channel.type,
                mt_channel.measurement_azimuth,
                orientation=alignement,
            )
        # this assumes the last character of the component is the orientation
        # direction
        elif hard_code:
            channel_code = make_channel_code(
                mt_channel.sample_rate,
                mt_channel.type,
                mt_channel.component[-1].lower(),
            )

        is_electric = mt_channel.type in ["electric"]
        if is_electric:
            xml_channel = inventory.Channel(
                channel_code,
                "",
                mt_channel.positive.latitude,
                mt_channel.positive.longitude,
                mt_channel.positive.elevation,
                0,
            )
        else:
            xml_channel = inventory.Channel(
                channel_code,
                "",
                mt_channel.location.latitude,
                mt_channel.location.longitude,
                mt_channel.location.elevation,
                0,
            )

        xml_channel.types = ["geophysical".upper()]
        xml_channel.sensor = self._mt_to_sensor(mt_channel)
        xml_channel.comments = self._make_xml_comments(mt_channel.comments)
        xml_channel.restricted_status = release_dict[xml_channel.restricted_status]
        xml_channel = self._mt_to_xml_response(mt_channel, filters_dict, xml_channel)

        for mt_key, xml_key in self.mt_translator.items():
            if xml_key is None:
                msg = f"Cannot currently map {mt_key} to inventory.station.{xml_key}"
                self.logger.debug(msg)
                continue

            # obspy only allows angles (0, 360)
            if xml_key in ["azimuth"]:
                xml_channel.azimuth = mt_channel.measurement_azimuth % 360

            elif xml_key in ["dip"]:
                xml_channel.dip = mt_channel.measurement_tilt % 360

            elif "time_period" in mt_key:
                value = mt_channel.get_attr_from_name(mt_key).time_stamp
                setattr(xml_channel, xml_key, value)

            else:
                setattr(xml_channel, xml_key, mt_channel.get_attr_from_name(mt_key))

        return xml_channel

    def _sensor_to_mt(self, sensor, mt_channel):
        """
        Fill an MT channel with sensor information.  It is slightly different
        depending on electric or magnetic.

        :param sensor: DESCRIPTION
        :type sensor: TYPE
        :param mt_channel: DESCRIPTION
        :type mt_channel: TYPE
        :return: DESCRIPTION
        :rtype: TYPE

        """
        sensor.type = self._deduce_sensor_type(sensor)

        if not sensor.type:
            return mt_channel

        if sensor.type.lower() in ["magnetometer", "induction coil", "coil"]:
            if not isinstance(mt_channel, Magnetic):
                msg = (
                    f"Cannot put sensor of type {sensor.type} into an "
                    f"MT Channel of {type(mt_channel)}."
                )
                self.logger.error(msg)
                raise ValueError(msg)
            mt_channel.sensor.id = sensor.serial_number
            mt_channel.sensor.manufacturer = sensor.manufacturer
            mt_channel.sensor.model = f"{sensor.model} {sensor.description}"
            mt_channel.sensor.type = sensor.type
            mt_channel.sensor.name = sensor.description

            return mt_channel

        elif sensor.type.lower() in ["dipole", "electrode"]:
            if not isinstance(mt_channel, Electric):
                msg = (
                    f"Cannot put sensor of type {sensor.type} into an "
                    f"MT Channel of {type(mt_channel)}."
                )
                self.logger.error(msg)
                raise ValueError(msg)
            if sensor.serial_number:
                pid, nid = self._parse_electrode_ids(sensor.serial_number)
                mt_channel.positive.id = pid
                mt_channel.negative.id = nid

            mt_channel.positive.manufacturer = sensor.manufacturer
            mt_channel.positive.model = sensor.model
            mt_channel.positive.type = "electrode"

            mt_channel.negative.manufacturer = sensor.manufacturer
            mt_channel.negative.model = sensor.model
            mt_channel.negative.type = "electrode"

            mt_channel.dipole_length = self._parse_dipole_length(sensor.description)

            return mt_channel

        else:
            if not isinstance(mt_channel, Auxiliary):
                msg = (
                    f"Cannot put sensor of type {sensor.type} into an "
                    f"MT Channel of {type(mt_channel)}."
                )
                self.logger.error(msg)
                raise ValueError(msg)

            mt_channel.sensor.type = sensor.type
            mt_channel.sensor.manufacturer = sensor.manufacturer
            mt_channel.sensor.model = f"{sensor.model} {sensor.description}"
            mt_channel.sensor.id = sensor.serial_number

            return mt_channel

    def _mt_to_sensor(self, mt_channel):
        """
        Create an xml sensor from an MT channel
        """
        s = inventory.Equipment()
        if mt_channel.type in ["electric"]:

            s.type = "dipole"
            s.description = f"{mt_channel.dipole_length} meters"
            if mt_channel.positive.manufacturer:
                s.manufacturer = mt_channel.positive.manufacturer
            elif mt_channel.positive.manufacturer:
                s.manufacturer = mt_channel.negative.manufacturer

            if mt_channel.positive.model:
                s.model = mt_channel.positive.model
            elif mt_channel.positive.model:
                s.model = mt_channel.negative.model

            s.serial_number = (
                f"positive: {mt_channel.positive.id}, "
                f"negative: {mt_channel.negative.id}"
            )

        elif mt_channel.type in ["magnetic"]:
            s.type = mt_channel.sensor.type
            if mt_channel.sensor.model:
                s.model = mt_channel.sensor.model.split()[0]
                try:
                    s.description = mt_channel.sensor.model.split()[1]
                except IndexError:
                    pass
            s.serial_number = mt_channel.sensor.id
            s.manufacturer = mt_channel.sensor.manufacturer
            s.description = mt_channel.sensor.name

        else:
            s.type = mt_channel.sensor.type
            s.model = mt_channel.sensor.model
            s.serial_number = mt_channel.sensor.id
            s.manufacturer = mt_channel.sensor.manufacturer
            s.description = mt_channel.sensor.name

        return s

    def _parse_electrode_ids(self, serial_numbers):
        """
        parse electrode ids from a string formated 'positive: pid, negative: nid'
        """

        if ":" in serial_numbers and "," in serial_numbers:
            serial_list = serial_numbers.split(",")
            if len(serial_list) != 2:
                msg = (
                    f"Cannot parse electrode ids from {serial_numbers}. Must "
                    "have format 'positive: pid, negative: nid'"
                )
                self.logger.error(msg)
                raise ValueError(msg)

            pid, nid = [ss.split(":")[1].strip() for ss in serial_list]
            return pid, nid

        elif ":" not in serial_numbers and "," in serial_numbers:
            serial_list = serial_numbers.split(",")
            if len(serial_list) != 2:
                msg = (
                    f"Cannot parse electrode ids from {serial_numbers}. Must "
                    "have format 'positive: pid, negative: nid'"
                )
                self.logger.error(msg)
                raise ValueError(msg)

            pid, nid = [ss.strip() for ss in serial_list]
            return pid, nid
        else:
            self.logger.warning(
                "Electrod IDs are not properly formatted assigning"
                f" {serial_numbers} to both positive and negative. "
                "Accepted format is 'positive: pid, negative: nid'"
            )
            return serial_numbers, serial_numbers

    def _parse_dipole_length(self, description):
        """
        Parse the dipole length from the sensor description Assuming a format
        'lenth units' --> '100 meters'
        """

        dipole = description.split()
        try:
            return float(dipole[0])

        except ValueError as error:
            msg = f"Could not get dipole length from {description} got ValueError({error})"
            self.logger.warning(msg)
            return 0.0

    def _parse_xml_comments(self, xml_comments, mt_channel):
        """
        Read xml comments into an MT comment

        :param xml_comments: DESCRIPTION
        :type xml_comments: TYPE
        :param mt_channel: DESCRIPTION
        :type mt_channel: TYPE
        :return: DESCRIPTION
        :rtype: TYPE

        """

        runs = []
        for comment in xml_comments:
            k, v = self.read_xml_comment(comment)
            if k == "mt.run.id":
                runs.append(v)
            else:
                if mt_channel.comments.value:
                    mt_channel.comments.value += f", {k}: {v}"
                else:
                    mt_channel.comments.value = f", {k}: {v}"
        if mt_channel.comments.value:
            mt_channel.comments.value += f", run_ids: [{','.join(runs)}]"
        else:
            mt_channel.comments.value = f"run_ids: [{','.join(runs)}]"

        self.run_list = runs

        return mt_channel

    def _make_xml_comments(self, mt_comment):
        """
        make xml comments from an mt comment, namely run ids.

        :param mt_comment: DESCRIPTION
        :type mt_comment: TYPE
        :return: DESCRIPTION
        :rtype: TYPE

        """

        comments = []
<<<<<<< HEAD
        clist = mt_comment.value.split("run_ids:")
=======
        if mt_comment is None:
            return comments
        clist = mt_comment.split("run_ids:")
>>>>>>> fb5d7582
        for item in clist:
            if ":" in item:
                k, v = item.split(":")
                comments.append(inventory.Comment(v, subject=k))
            elif "[" in item and "]" in item:
                for run in item.replace("[", "").replace("]", "").split(","):
                    run = run.strip()
                    if run:
                        comments.append(
                            inventory.Comment(run.strip(), subject="mt.run.id")
                        )
        return comments

    def _get_mt_position(self, xml_channel, mt_channel):
        """
        Get the correct locations given the channel type

        :param xml_channel: DESCRIPTION
        :type xml_channel: TYPE
        :param mt_channel: DESCRIPTION
        :type mt_channel: TYPE
        :return: DESCRIPTION
        :rtype: TYPE

        """

        if mt_channel.type in ["electric"]:
            for direction in ["positive", "negative"]:
                for pos in ["latitude", "longitude", "elevation"]:
                    key = f"{direction}.{pos}"
                    value = getattr(xml_channel, pos)
                    mt_channel.set_attr_from_name(key, value)
        else:
            for pos in ["latitude", "longitude", "elevation"]:
                key = f"location.{pos}"
                value = getattr(xml_channel, pos)
                mt_channel.set_attr_from_name(key, value)

        return mt_channel

    def _get_mt_units(self, xml_channel, mt_channel):
        """ """
        name = xml_channel.response.response_stages[-1].output_units
        description = xml_channel.response.response_stages[-1].output_units_description
        if description and name:
            if len(description) > len(name):
                mt_channel.units = description
            else:
                mt_channel.units = name
        elif description:
            mt_channel.units = description
        elif name:
            mt_channel.units = name
        else:
            self.logger.debug("Did not find any units descriptions in XML")

        return mt_channel

    def _xml_response_to_mt(self, xml_channel, existing_filters={}):
        """
        parse the filters from obspy into mt filters
        """
        ch_filter_dict = OrderedDict()
        for i_stage, stage in enumerate(xml_channel.response.response_stages):
            new_and_unnamed = False
            mt_filter = create_filter_from_stage(stage)
            if not mt_filter.name:
                filter_name, new_and_unnamed = self._add_filter_number(
                    existing_filters, mt_filter
                )
                mt_filter.name = filter_name

            if mt_filter.decimation_active:
                # keep filter names unique if same one used more than once
                mt_filter.name += f"_{mt_filter.decimation_input_sample_rate}"

            if new_and_unnamed:
                self.logger.info(
                    f"Found an unnamed filter, named it: '{mt_filter.name}'"
                )
                existing_filters[filter_name] = mt_filter

            ch_filter_dict[mt_filter.name.lower()] = mt_filter

        return ch_filter_dict

    def _add_filter_number(self, existing_filters, mt_filter):
        """
        return the next number the number of filters

        :param keys: DESCRIPTION
        :type keys: TYPE
        :return: DESCRIPTION
        :rtype: TYPE

        """

        # check for existing filters
        for f_key, f_obj in existing_filters.items():
            if f_obj.type == mt_filter.type:
                if round(abs(f_obj.complex_response([1])[0])) == round(
                    abs(mt_filter.complex_response([1])[0])
                ):

                    return f_obj.name, False

        try:
            last = sorted([k for k in existing_filters.keys() if mt_filter.type in k])[
                -1
            ]
        except IndexError:
            return f"{mt_filter.type}_{0:02}", True
        try:
            return f"{mt_filter.type}_{int(last[-2:]) + 1:02}", True
        except ValueError:
            return f"{mt_filter.type}_{0:02}", True

    def _mt_to_xml_response(self, mt_channel, filters_dict, xml_channel):
        """
        Translate MT filters into Obspy Response

        :param mt_channel: DESCRIPTION
        :type mt_channel: TYPE
        :param filters_dict: DESCRIPTION
        :type filters_dict: TYPE
        :param xml_channel: DESCRIPTION
        :type xml_channel: TYPE
        :return: DESCRIPTION
        :rtype: TYPE

        """

        mt_channel_response = mt_channel.channel_response(filters_dict)
        xml_channel.response = mt_channel_response.to_obspy(
            sample_rate=mt_channel.sample_rate
        )

        unit_obj = get_unit_object(mt_channel_response.units_in)

        xml_channel.calibration_units = unit_obj.symbol
        xml_channel.calibration_units_description = unit_obj.name

        return xml_channel

    def _deduce_sensor_type(self, sensor):
        """

        :param sensor: Information about a sensor, usually extractes from FDSN XML
        :type sensor: obspy.core.inventory.util.Equipment

        :return:
        """
        original_sensor_type = sensor.type
        original_sensor_description = sensor.description
        # set sensor_type to be a string if it is None
        if original_sensor_type is None:
            sensor_type = ""  # make a string
            msg = f"Sensor {sensor} does not have field type attr"
            self.logger.debug(msg)
        else:
            sensor_type = copy.deepcopy(original_sensor_type)

        if original_sensor_description is None:
            sensor_description = ""  # make a string
        else:
            sensor_description = copy.deepcopy(original_sensor_type)

        if sensor_type.lower() in self.understood_sensor_types:
            return sensor_type
        else:
            self.logger.warning(
                f" sensor {sensor} type {sensor.type} not in {self.understood_sensor_types}"
            )

        #  Try handling Bartington FGM at Earthscope ... this is a place holder for handling non-standard cases
        if sensor_type.lower() == "bartington":
            sensor_type = "magnetometer"
        if not sensor_type:
            if sensor_description == "Bartington 3-Axis Fluxgate Sensor":
                sensor_type = "magnetometer"
            if sensor_description:
                if ("bf-4" in sensor_description.lower()) & (
                    "schlumberger" in sensor_description.lower()
                ):  # BSL-NCEDC
                    sensor_type = "magnetometer"
                elif ("electric" in sensor_description.lower()) & (
                    "dipole" in sensor_description.lower()
                ):  # BSL-NCEDC
                    sensor_type = "dipole"

        # reset sensor_type to None it it was not handled
        if not sensor_type:
            sensor_type = original_sensor_type
            self.logger.error("sensor type could not be resolved")

        return sensor_type<|MERGE_RESOLUTION|>--- conflicted
+++ resolved
@@ -50,7 +50,7 @@
         "induction coil",
         "coil",
         "dipole",
-        "electrode",
+        "electrode",,
     ]
 
     def __init__(self):
@@ -127,7 +127,6 @@
             mt_channel.component = create_mt_component(xml_channel.code)
 
         # fill channel filters
-<<<<<<< HEAD
         for filter_name, mt_filter in mt_filters.items():
             mt_channel.filtered.filter_list.append(
                 AppliedFilter(
@@ -140,12 +139,6 @@
 
         if UTCDateTime(mt_channel.time_period.end.time_stamp) < UTCDateTime(
             mt_channel.time_period.start.time_stamp
-=======
-        mt_channel.filter.name = list(mt_filters.keys())
-        mt_channel.filter.applied = [True] * len(list(mt_filters.keys()))
-        if UTCDateTime(mt_channel.time_period.end) < UTCDateTime(
-            mt_channel.time_period.start
->>>>>>> fb5d7582
         ):
             mt_channel.time_period.end = "2200-01-01T00:00:00+00:00"
         return mt_channel, mt_filters
@@ -215,6 +208,8 @@
         xml_channel.types = ["geophysical".upper()]
         xml_channel.sensor = self._mt_to_sensor(mt_channel)
         xml_channel.comments = self._make_xml_comments(mt_channel.comments)
+        xml_channel.restricted_status = release_dict[xml_channel.restricted_status]
+        xml_channel = self._mt_to_xml_response(mt_channel, filters_dict, xml_channel)
         xml_channel.restricted_status = release_dict[xml_channel.restricted_status]
         xml_channel = self._mt_to_xml_response(mt_channel, filters_dict, xml_channel)
 
@@ -457,13 +452,7 @@
         """
 
         comments = []
-<<<<<<< HEAD
         clist = mt_comment.value.split("run_ids:")
-=======
-        if mt_comment is None:
-            return comments
-        clist = mt_comment.split("run_ids:")
->>>>>>> fb5d7582
         for item in clist:
             if ":" in item:
                 k, v = item.split(":")
@@ -508,6 +497,7 @@
         """ """
         name = xml_channel.response.response_stages[-1].output_units
         description = xml_channel.response.response_stages[-1].output_units_description
+        description = xml_channel.response.response_stages[-1].output_units_description
         if description and name:
             if len(description) > len(name):
                 mt_channel.units = description
@@ -574,6 +564,9 @@
             last = sorted([k for k in existing_filters.keys() if mt_filter.type in k])[
                 -1
             ]
+            last = sorted([k for k in existing_filters.keys() if mt_filter.type in k])[
+                -1
+            ]
         except IndexError:
             return f"{mt_filter.type}_{0:02}", True
         try:
@@ -634,6 +627,9 @@
         if sensor_type.lower() in self.understood_sensor_types:
             return sensor_type
         else:
+            self.logger.warning(
+                f" sensor {sensor} type {sensor.type} not in {self.understood_sensor_types}"
+            )
             self.logger.warning(
                 f" sensor {sensor} type {sensor.type} not in {self.understood_sensor_types}"
             )
@@ -648,10 +644,16 @@
                 if ("bf-4" in sensor_description.lower()) & (
                     "schlumberger" in sensor_description.lower()
                 ):  # BSL-NCEDC
+                if ("bf-4" in sensor_description.lower()) & (
+                    "schlumberger" in sensor_description.lower()
+                ):  # BSL-NCEDC
                     sensor_type = "magnetometer"
                 elif ("electric" in sensor_description.lower()) & (
                     "dipole" in sensor_description.lower()
                 ):  # BSL-NCEDC
+                elif ("electric" in sensor_description.lower()) & (
+                    "dipole" in sensor_description.lower()
+                ):  # BSL-NCEDC
                     sensor_type = "dipole"
 
         # reset sensor_type to None it it was not handled
